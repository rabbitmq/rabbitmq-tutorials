--- conflicted
+++ resolved
@@ -18,15 +18,9 @@
 you may need to add `;C:\WINDOWS\Microsoft.NET\Framework\v3.5` to your
 Path.
 
-<<<<<<< HEAD
-We suggest using the commandline (start->run cmd.exe) to
-compile and run the code. Alternatively you could use Visual Studio, but
-due to the nature of examples commandline is a preferred interface.
-=======
 We're using the command line (start->run cmd.exe) to
 compile and run the code. Alternatively you could use Visual Studio, but
 due to the nature of examples we prefer the command line.
->>>>>>> 277f3e14
 
 ### Requirements on Linux
 
