--- conflicted
+++ resolved
@@ -7,23 +7,17 @@
 
 [1]: https://www.rabbitmq.com/getstarted.html
 
-<<<<<<< HEAD
 ##Prerequisites
 These tutorials assume RabbitMQ is <a href="http://rabbitmq.com/download.html">installed</a> and running
 on <code>localhost</code> on standard port (<code>5672</code>). In case you use
 a different host, port or credentials, connections settings would require adjusting.
 
 ##Usage
-=======
-## Usage
 
 These tutorials use Maven. To build them run
-
 ```
 mvn package
 ```
->>>>>>> 6e4f6ebd
-
 The app uses Spring Profiles to control what tutorial it's running, and if it's a
 Sender or Receiver. Choose which tutorial to run by using these profiles:
 
