# Ignore this file, go straight to the directory with your language of
# choice and read the readme there.
#
# This makefile is for testing only. It's intended to install
# dependencies for all source code languages, which is an overkill for
# the great majority of users.
#

all:
	@echo "Review README in the directory with your langage of choice."

### Test all combinations of languages
#
#
# Running everything requires quite a lot of dependencies you need at
# least (as tested on debian 5.0):
#
#     apt-get install python-virtualenv git-core php5-cli \
#         ruby1.9 ruby1.9-dev rdoc1.9 unzip mono-gmcs sun-java5-jdk \
#         cpan perl
#
#
# You also need recent erlang, you may install it from sources following
# this commands:
#     cd /usr/src
#     apt-get -y install libncurses-dev libssl-dev
#     [ -e otp_src_R14B03.tar.gz ] || wget http://www.erlang.org/download/otp_src_R14B03.tar.gz
#     [ -e otp_src_R14B03 ] || tar xzf otp_src_R14B03.tar.gz
#     cd otp_src_R14B03/
#     ./configure
#     make
#     make install
#
<<<<<<< HEAD
setup: dotnet/.ok erlang/.ok java/.ok python/.ok php/.ok ruby-amqp/.ok ruby/.ok python-puka/.ok perl/.ok clojure/.ok scala/.ok
=======
setup: dotnet/.ok erlang/.ok java/.ok python/.ok php/.ok ruby-amqp/.ok ruby/.ok python-puka/.ok clojure/.ok
>>>>>>> 0aff91f2

setup-travisci: dotnet/.ok erlang/.ok java/.ok python/.ok ruby/.ok php/.ok clojure/.ok

test: setup
	RUBY=$(RUBY) python test.py

test-travisci: setup-travisci
		SLOWNESS=4 RUBY=ruby python travisci.py

RABBITVER:=$(shell curl -s "http://www.rabbitmq.com/releases/rabbitmq-server/" | grep -oE '([0-9\.]{5,})' | tail -n 1)
R=http://www.rabbitmq.com/releases

# Default value assumes CI environment
RUBY?=ruby1.9.1

DVER=$(RABBITVER)
dotnet/.ok:
	(cd dotnet && \
		mkdir -p lib && \
		cd lib && \
		wget -qc $(R)/rabbitmq-dotnet-client/v$(DVER)/rabbitmq-dotnet-client-$(DVER)-dotnet-3.0.zip && \
		unzip -q rabbitmq-dotnet-client-$(DVER)-dotnet-3.0.zip && \
		cd .. && \
		for f in *.cs; do \
			gmcs -r:lib/bin/RabbitMQ.Client.dll $$f; \
		done && \
		touch .ok)
clean::
	(cd dotnet && \
		rm -rf .ok *.zip lib *.exe)

EVER=$(RABBITVER)
erlang/.ok:
	(cd erlang && \
		wget -qc $(R)/rabbitmq-erlang-client/v$(EVER)/rabbit_common-$(EVER).ez \
			$(R)/rabbitmq-erlang-client/v$(EVER)/amqp_client-$(EVER).ez && \
		unzip -q rabbit_common-$(EVER).ez && \
		ln -s rabbit_common-$(EVER) rabbit_common && \
		unzip -q amqp_client-$(EVER).ez && \
		ln -s amqp_client-$(EVER) amqp_client && \
		touch .ok)
clean::
	(cd erlang && \
		rm -rf .ok *.ez amqp_client* rabbit_common*)

JVER=$(RABBITVER)
java/.ok:
	(cd java && \
		wget -qc $(R)/rabbitmq-java-client/v$(JVER)/rabbitmq-java-client-bin-$(JVER).zip && \
		unzip -q rabbitmq-java-client-bin-$(JVER).zip && \
		cp rabbitmq-java-client-bin-$(JVER)/*.jar . && \
		javac -cp rabbitmq-client.jar *.java && \
		touch .ok)
clean::
	(cd java && \
		rm -rf .ok *.jar *.class *.zip rabbitmq-java-client-bin*)

PVER=0.9.5
python/.ok:
	(cd python && \
		virtualenv venv && \
		./venv/bin/easy_install pip && \
		./venv/bin/pip install pika==$(PVER) && \
		touch .ok)
clean::
	(cd python && \
		rm -rf .ok venv distribute*.tar.gz)

php/.ok:
	(cd php && \
		mkdir -p ./bin && \
		curl -sS https://getcomposer.org/installer | php -- --install-dir=bin && \
		php ./bin/composer.phar install --prefer-source && \
		touch .ok)
clean::
	(cd php && \
		rm -rf .ok lib)

GEM?=gem1.9.1
TOPDIR:=$(PWD)
ruby/.ok:
	(cd ruby && \
		GEM_HOME=gems/gems RUBYLIB=gems/lib $(GEM) install bunny --version ">= 0.10.0" --no-ri --no-rdoc && \
		touch .ok)
clean::
	(cd ruby && \
		rm -rf .ok gems)

ruby-amqp/.ok:
	(cd ruby-amqp && \
		GEM_HOME=gems/gems RUBYLIB=gems/lib $(GEM) install amqp --no-ri --no-rdoc && \
		touch .ok)
clean::
	(cd ruby-amqp && \
		rm -rf .ok gems)

python-puka/.ok:
	(cd python-puka && \
		virtualenv venv && \
		./venv/bin/easy_install pip && \
		./venv/bin/pip install puka && \
		touch .ok)

perl/.ok:
	(cd perl && \
		PERL_MM_USE_DEFAULT=1 cpan -i -f Net::RabbitFoot && \
		PERL_MM_USE_DEFAULT=1 cpan -i -f UUID::Tiny && \
		touch .ok)

clean::
	(cd python-puka && \
		rm -rf .ok venv distribute*.tar.gz)

clojure/.ok:
	(cd clojure && \
		mkdir -p bin && cd bin && \
		wget -qc https://raw.github.com/technomancy/leiningen/stable/bin/lein && \
		chmod +x ./lein && cd .. && \
		./bin/lein deps && \
		touch .ok)
clean::
	(cd clojure && \
		rm -rf .ok bin/*)

go/.ok:
	(cd go && \
		go get https://github.com/streadway/amqp && \
		touch .ok)

clean::
	(cd go && \
		rm -rf .ok)<|MERGE_RESOLUTION|>--- conflicted
+++ resolved
@@ -31,11 +31,7 @@
 #     make
 #     make install
 #
-<<<<<<< HEAD
-setup: dotnet/.ok erlang/.ok java/.ok python/.ok php/.ok ruby-amqp/.ok ruby/.ok python-puka/.ok perl/.ok clojure/.ok scala/.ok
-=======
 setup: dotnet/.ok erlang/.ok java/.ok python/.ok php/.ok ruby-amqp/.ok ruby/.ok python-puka/.ok clojure/.ok
->>>>>>> 0aff91f2
 
 setup-travisci: dotnet/.ok erlang/.ok java/.ok python/.ok ruby/.ok php/.ok clojure/.ok
 
